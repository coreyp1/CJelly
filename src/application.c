/**
 * @file application.c
 * @brief CJelly Application API implementation.
 *
 * @details
 * This file implements the CJelly Application API, providing functions to
 * configure required and preferred constraints (such as Vulkan API version,
 * GPU memory, and device type), as well as required layers/extensions.
 * These options are stored internally and used during application
 * initialization.
 *
 * Author: Ghoti.io
 * Date: 2025
 * Copyright (C) 2025 Ghoti.io
 */

#include <cjelly/application.h>

#include <assert.h>
#include <stdint.h>
#include <stdio.h>
#include <stdlib.h>
#include <string.h>

#define CJELLY_MINIMUM_VULKAN_VERSION VK_API_VERSION_1_2

/**
 * @brief Initial capacity for dynamic arrays of required and preferred layers.
 *
 * This value is used to allocate initial memory for the dynamic arrays that
 * store the names of required and preferred layers/extensions.
 *
 * It is only used in this file and is not exposed in the public API.
 */
#define INITIAL_EXTENSION_CAPACITY 10


/**
 * @brief Debug callback function for Vulkan validation layers.
 *
 * This callback is invoked by the validation layers when a message is
 * generated. It prints the validation message to standard error.
 *
 * @param messageSeverity Indicates the severity of the message.
 * @param messageTypes Indicates the type of the message.
 * @param pCallbackData Pointer to a structure containing details of the debug
 * message.
 * @param pUserData A user-defined pointer (unused in this implementation).
 * @return VkBool32 Always returns VK_FALSE.
 */
static VKAPI_ATTR VkBool32 VKAPI_CALL debugCallback(
    GCJ_MAYBE_UNUSED(VkDebugUtilsMessageSeverityFlagBitsEXT messageSeverity),
    GCJ_MAYBE_UNUSED(VkDebugUtilsMessageTypeFlagsEXT messageTypes),
    const VkDebugUtilsMessengerCallbackDataEXT * pCallbackData,
    GCJ_MAYBE_UNUSED(void * pUserData)) {
  fprintf(stderr, "Validation layer: %s\n", pCallbackData->pMessage);
  return VK_FALSE;
}


/**
 * @brief Dynamically loads and calls vkCreateDebugUtilsMessengerEXT.
 *
 * This helper function retrieves the function pointer for
 * vkCreateDebugUtilsMessengerEXT using vkGetInstanceProcAddr, and if available,
 * calls it to create a debug messenger.
 *
 * @param instance The Vulkan instance.
 * @param pCreateInfo Pointer to a VkDebugUtilsMessengerCreateInfoEXT structure
 * specifying the parameters of the debug messenger.
 * @param pAllocator Optional pointer to custom allocation callbacks.
 * @param pDebugMessenger Pointer to the variable that will receive the debug
 * messenger.
 * @return VkResult VK_SUCCESS on success, or VK_ERROR_EXTENSION_NOT_PRESENT if
 * the extension is not available.
 */
static VkResult CreateDebugUtilsMessengerEXT(VkInstance instance,
    const VkDebugUtilsMessengerCreateInfoEXT * pCreateInfo,
    const VkAllocationCallbacks * pAllocator,
    VkDebugUtilsMessengerEXT * pDebugMessenger) {
  PFN_vkCreateDebugUtilsMessengerEXT func =
      (PFN_vkCreateDebugUtilsMessengerEXT)vkGetInstanceProcAddr(
          instance, "vkCreateDebugUtilsMessengerEXT");
  if (func != NULL) {
    return func(instance, pCreateInfo, pAllocator, pDebugMessenger);
  }
  else {
    return VK_ERROR_EXTENSION_NOT_PRESENT;
  }
}


/**
 * @brief Dynamically loads and calls vkDestroyDebugUtilsMessengerEXT.
 *
 * This helper function retrieves the function pointer for
 * vkDestroyDebugUtilsMessengerEXT using vkGetInstanceProcAddr, and if
 * available, calls it to destroy a debug messenger.
 *
 * @param instance The Vulkan instance.
 * @param debugMessenger The debug messenger to destroy.
 * @param pAllocator Optional pointer to custom allocation callbacks.
 */
static void DestroyDebugUtilsMessengerEXT(VkInstance instance,
    VkDebugUtilsMessengerEXT debugMessenger,
    const VkAllocationCallbacks * pAllocator) {
  PFN_vkDestroyDebugUtilsMessengerEXT func =
      (PFN_vkDestroyDebugUtilsMessengerEXT)vkGetInstanceProcAddr(
          instance, "vkDestroyDebugUtilsMessengerEXT");
  if (func != NULL) {
    func(instance, debugMessenger, pAllocator);
  }
}


/**
 * @brief Internal helper function to add an extension string to a dynamic
 * array.
 *
 * This function checks for duplicates, grows the array if needed, duplicates
 * the extension string, and appends it to the array.
 *
 * @param extensions A pointer to the dynamic array of extension strings.
 *                   (This pointer will be updated if the array is reallocated.)
 * @param count A pointer to the current number of extensions in the array.
 * @param capacity A pointer to the capacity of the array.
 * @param extension The extension string to add.
 * @return CJellyApplicationError CJELLY_APPLICATION_ERROR_NONE on success,
 *         or an error code on failure.
 */
static CJellyApplicationError add_extension_generic(const char *** extensions,
    size_t * count, size_t * capacity, const char * extension) {

  assert(extensions);
  assert(count);
  assert(capacity);
  assert(extensions);

  if (!extension)
    return CJELLY_APPLICATION_ERROR_INVALID_OPTIONS;

  // Check if the extension is already present.
  for (size_t i = 0; i < *count; i++) {
    if (strcmp((*extensions)[i], extension) == 0) {
      return CJELLY_APPLICATION_ERROR_NONE;
    }
  }

  // Expand the array if necessary.
  if (*count == *capacity) {
    size_t newCap = (*capacity) * 2;
    const char ** newArray = realloc(*extensions, sizeof(char *) * newCap);
    if (!newArray) {
      fprintf(stderr, "Failed to reallocate memory for extensions.\n");
      return CJELLY_APPLICATION_ERROR_INIT_FAILED;
    }
    *extensions = newArray;
    *capacity = newCap;
  }

  // Duplicate the extension string and add it to the array.
  char * dup = strdup(extension);
  if (!dup) {
    fprintf(stderr, "Failed to duplicate extension name.\n");
    return CJELLY_APPLICATION_ERROR_INIT_FAILED;
  }
  (*extensions)[*count] = dup;
  (*count)++;

  return CJELLY_APPLICATION_ERROR_NONE;
}


/**
 * @brief Helper function to free the dynamic arrays in options.
 *
 * This function frees all memory allocated for required and preferred layers.
 *
 * @param opts Pointer to the options structure whose arrays will be freed.
 */
static void free_options(CJellyApplicationOptions * opts) {
  assert(opts);

  // Instance Extensions.
  if (opts->requiredInstanceExtensions) {
    for (size_t i = 0; i < opts->requiredInstanceExtensionCount; i++) {
      free((void *)opts->requiredInstanceExtensions[i]);
    }
    free(opts->requiredInstanceExtensions);
  }
  opts->requiredInstanceExtensions = NULL;
  opts->requiredInstanceExtensionCount = 0;
  opts->requiredInstanceExtensionCapacity = 0;

  // Device Extensions.
  if (opts->requiredDeviceExtensions) {
    for (size_t i = 0; i < opts->requiredDeviceExtensionCount; i++) {
      free((void *)opts->requiredDeviceExtensions[i]);
    }
    free(opts->requiredDeviceExtensions);
  }
  opts->requiredDeviceExtensions = NULL;
  opts->requiredDeviceExtensionCount = 0;
  opts->requiredDeviceExtensionCapacity = 0;
}


/**
 * @brief Helper function to initialize internal options.
 *
 * This function initializes the options structure with default values and
 * allocates memory for the dynamic arrays for required instance and device
 * extensions.
 *
 * @param opts Pointer to the options structure to initialize.
 * @return true on success, false if a memory allocation fails.
 */
static bool initialize_options(CJellyApplicationOptions * opts) {
  assert(opts);

  opts->enableValidation = true;
  opts->requiredVulkanVersion = CJELLY_MINIMUM_VULKAN_VERSION;
  opts->requiredGPUMemory = 512;
  opts->requiredDeviceType = CJELLY_DEVICE_TYPE_ANY;
  opts->preferredDeviceType = CJELLY_DEVICE_TYPE_ANY;

  // Allocate the instance extension array.
  opts->requiredInstanceExtensionCount = 0;
  opts->requiredInstanceExtensionCapacity = INITIAL_EXTENSION_CAPACITY;
  opts->requiredInstanceExtensions =
      malloc(sizeof(char *) * opts->requiredInstanceExtensionCapacity);
  if (!opts->requiredInstanceExtensions) {
    fprintf(stderr,
        "Failed to allocate memory for required instance extensions.\n");
    goto ERROR_FREE_OPTIONS;
  }

  // Allocate the device extension array.
  opts->requiredDeviceExtensionCount = 0;
  opts->requiredDeviceExtensionCapacity = INITIAL_EXTENSION_CAPACITY;
  opts->requiredDeviceExtensions =
      malloc(sizeof(char *) * opts->requiredDeviceExtensionCapacity);
  if (!opts->requiredDeviceExtensions) {
    fprintf(
        stderr, "Failed to allocate memory for required device extensions.\n");
    goto ERROR_FREE_OPTIONS;
  }

  // Add instance extensions required by CJelly.
  // (Instance extensions are enabled during vkCreateInstance.)
  const char * instanceExtensions[] = {
      VK_KHR_SURFACE_EXTENSION_NAME,
#ifdef _WIN32
      VK_KHR_WIN32_SURFACE_EXTENSION_NAME,
#else
      VK_KHR_XLIB_SURFACE_EXTENSION_NAME,
#endif
      VK_EXT_HEADLESS_SURFACE_EXTENSION_NAME,
  };
  size_t instanceExtCount =
      sizeof(instanceExtensions) / sizeof(instanceExtensions[0]);
  for (size_t i = 0; i < instanceExtCount; ++i) {
    if (add_extension_generic(&opts->requiredInstanceExtensions,
            &opts->requiredInstanceExtensionCount,
            &opts->requiredInstanceExtensionCapacity,
            instanceExtensions[i]) != CJELLY_APPLICATION_ERROR_NONE) {
      fprintf(stderr, "Failed to add required instance extension: %s\n",
          instanceExtensions[i]);
      goto ERROR_FREE_OPTIONS;
    }
  }

  // Add device extensions required by CJelly.
  // (Device extensions are enabled during vkCreateDevice.)
  const char * deviceExtensions[] = {
      VK_KHR_SWAPCHAIN_EXTENSION_NAME,
  };
  size_t deviceExtCount =
      sizeof(deviceExtensions) / sizeof(deviceExtensions[0]);
  for (size_t i = 0; i < deviceExtCount; ++i) {
    if (add_extension_generic(&opts->requiredDeviceExtensions,
            &opts->requiredDeviceExtensionCount,
            &opts->requiredDeviceExtensionCapacity,
            deviceExtensions[i]) != CJELLY_APPLICATION_ERROR_NONE) {
      fprintf(stderr, "Failed to add required device extension: %s\n",
          deviceExtensions[i]);
      goto ERROR_FREE_OPTIONS;
    }
  }

  return true;

ERROR_FREE_OPTIONS:
  free_options(opts);
  return false;
}


CJellyApplicationError cjelly_application_create(
    CJellyApplication ** app, const char * appName, uint32_t appVersion) {

  CJellyApplicationError err = CJELLY_APPLICATION_ERROR_NONE;

  if (!app || !appName) {
    return CJELLY_APPLICATION_ERROR_INVALID_OPTIONS;
  }

  CJellyApplication * newApp = malloc(sizeof(CJellyApplication));
  if (!newApp) {
    return CJELLY_APPLICATION_ERROR_INIT_FAILED;
  }
  memset(newApp, 0, sizeof(CJellyApplication));

  newApp->appName = strdup(appName);
  if (!newApp->appName) {
    goto ERROR_CLEANUP_NEWAPP;
  }
  newApp->appVersion = appVersion;

  if (!initialize_options(&newApp->options)) {
    goto ERROR_CLEANUP_APPNAME;
  }

  // Set the Vulkan inforation to NULL.
  newApp->instance = VK_NULL_HANDLE;
  newApp->physicalDevice = VK_NULL_HANDLE;
  newApp->logicalDevice = VK_NULL_HANDLE;
  newApp->graphicsCommandPool = VK_NULL_HANDLE;
  newApp->transferCommandPool = VK_NULL_HANDLE;
  newApp->computeCommandPool = VK_NULL_HANDLE;
  newApp->vkContext = NULL;
  newApp->debugMessenger = VK_NULL_HANDLE;
  newApp->graphicsQueue = VK_NULL_HANDLE;
  newApp->transferQueue = VK_NULL_HANDLE;
  newApp->computeQueue = VK_NULL_HANDLE;
  newApp->headlessSurface = VK_NULL_HANDLE;

  *app = newApp;
  return CJELLY_APPLICATION_ERROR_NONE;

  // Error handling.
ERROR_CLEANUP_APPNAME:
  free(newApp->appName);
  newApp->appName = NULL;

ERROR_CLEANUP_NEWAPP:
  free(newApp);
  return err == CJELLY_APPLICATION_ERROR_NONE
      ? CJELLY_APPLICATION_ERROR_OUT_OF_MEMORY
      : err;
}


void cjelly_application_set_validation(CJellyApplication * app, bool enable) {
  if (!app)
    return;
  app->options.enableValidation = enable;
}


void cjelly_application_set_required_vulkan_version(
    CJellyApplication * app, uint32_t version) {

  if (!app)
    return;

  // If the new version is lower than the current one, ignore it.
  if (version < app->options.requiredVulkanVersion) {
    return;
  }
  app->options.requiredVulkanVersion = version;
}


void cjelly_application_set_required_gpu_memory(
    CJellyApplication * app, uint32_t memory) {

  if (!app)
    return;

  // If the new memory is lower than the current one, ignore it.
  if (memory < app->options.requiredGPUMemory) {
    return;
  }
  app->options.requiredGPUMemory = memory;
}


void cjelly_application_set_device_type(
    CJellyApplication * app, CJellyApplicationDeviceType type, bool required) {

  if (!app)
    return;

  CJellyApplicationDeviceType * targetType = required
      ? &app->options.requiredDeviceType
      : &app->options.preferredDeviceType;

  // If the new type is lower than the current one, ignore it.
  if (type < *targetType) {
    return;
  }
  *targetType = type;
}


CJellyApplicationError cjelly_application_add_instance_extension(
    CJellyApplication * app, const char * extension) {

  if (!app)
    return CJELLY_APPLICATION_ERROR_INVALID_OPTIONS;

  return add_extension_generic(&app->options.requiredInstanceExtensions,
      &app->options.requiredInstanceExtensionCount,
      &app->options.requiredInstanceExtensionCapacity, extension);
}


CJellyApplicationError cjelly_application_add_device_extension(
    CJellyApplication * app, const char * extension) {

  if (!app)
    return CJELLY_APPLICATION_ERROR_INVALID_OPTIONS;

  return add_extension_generic(&app->options.requiredDeviceExtensions,
      &app->options.requiredDeviceExtensionCount,
      &app->options.requiredDeviceExtensionCapacity, extension);
}


CJellyApplicationError cjelly_application_init(CJellyApplication * app) {
  CJellyApplicationError err = CJELLY_APPLICATION_ERROR_NONE;

  if (!app) {
    return CJELLY_APPLICATION_ERROR_INVALID_OPTIONS;
  }

  // Check if the application has already been initialized.
  if ((app->instance != VK_NULL_HANDLE) ||
      (app->physicalDevice != VK_NULL_HANDLE) ||
      (app->graphicsCommandPool != VK_NULL_HANDLE)) {
    // The application has already been initialized.
    fprintf(stderr, "Application already initialized.\n");
    return CJELLY_APPLICATION_ERROR_INIT_FAILED;
  }

  // Check required Vulkan version.
  assert(app->options.requiredVulkanVersion);
  assert(app->options.requiredVulkanVersion >= CJELLY_MINIMUM_VULKAN_VERSION);

  // Query the Vulkan version supported by the driver.
  uint32_t installedVulkanVersion;
  PFN_vkEnumerateInstanceVersion pfnEnumerateInstanceVersion =
      (PFN_vkEnumerateInstanceVersion)vkGetInstanceProcAddr(
          NULL, "vkEnumerateInstanceVersion");
  if (pfnEnumerateInstanceVersion) {
    VkResult res = pfnEnumerateInstanceVersion(&installedVulkanVersion);
    if (res != VK_SUCCESS) {
      fprintf(stderr, "Failed to query Vulkan version. Defaulting to 1.0.\n");
      return CJELLY_APPLICATION_ERROR_INIT_FAILED;
    }
  }
  else {
    fprintf(stderr, "vkEnumerateInstanceVersion not supported.\n");
    return CJELLY_APPLICATION_ERROR_INIT_FAILED;
  }

  // Check if the required Vulkan version is supported.
  if (app->options.requiredVulkanVersion > installedVulkanVersion) {
    fprintf(stderr, "Required Vulkan version (%u) not supported.\n",
        app->options.requiredVulkanVersion);
    return CJELLY_APPLICATION_ERROR_INVALID_OPTIONS;
  }

  // If validation is enabled, then add the debug extension.
  if (app->options.enableValidation) {
    err = cjelly_application_add_instance_extension(
        app, VK_EXT_DEBUG_UTILS_EXTENSION_NAME);
    if (err != CJELLY_APPLICATION_ERROR_NONE) {
      fprintf(stderr, "Failed to add debug extension.\n");
      return CJELLY_APPLICATION_ERROR_OUT_OF_MEMORY;
    }
  }

  // Assemble the information needed to create the Vulkan instance.
  assert(app->instance == VK_NULL_HANDLE);
  VkApplicationInfo appInfo = {0};
  appInfo.sType = VK_STRUCTURE_TYPE_APPLICATION_INFO;
  appInfo.pApplicationName = app->appName;
  appInfo.applicationVersion = app->appVersion;
  appInfo.pEngineName = CJELLY_ENGINE_NAME;
  appInfo.engineVersion = CJELLY_VERSION_UINT32;
  appInfo.apiVersion = app->options.requiredVulkanVersion;

  VkInstanceCreateInfo instanceCreateInfo = {0};
  instanceCreateInfo.sType = VK_STRUCTURE_TYPE_INSTANCE_CREATE_INFO;
  instanceCreateInfo.pApplicationInfo = &appInfo;
  instanceCreateInfo.enabledExtensionCount =
      app->options.requiredInstanceExtensionCount;
  instanceCreateInfo.ppEnabledExtensionNames =
      (const char **)app->options.requiredInstanceExtensions;

  // If validation layers are enabled, add the required layers and extensions.
  const char * validationLayers[] = {
      "VK_LAYER_KHRONOS_validation",
  };
  VkDebugUtilsMessengerCreateInfoEXT debugCreateInfo = {0};
  if (app->options.enableValidation) {
    instanceCreateInfo.enabledLayerCount =
        sizeof(validationLayers) / sizeof(validationLayers[0]);
    instanceCreateInfo.ppEnabledLayerNames = validationLayers;

    // Set up debug messenger info so that it is used during instance creation.
    debugCreateInfo.sType =
        VK_STRUCTURE_TYPE_DEBUG_UTILS_MESSENGER_CREATE_INFO_EXT;
    debugCreateInfo.messageSeverity =
        VK_DEBUG_UTILS_MESSAGE_SEVERITY_WARNING_BIT_EXT |
        VK_DEBUG_UTILS_MESSAGE_SEVERITY_ERROR_BIT_EXT;
    debugCreateInfo.messageType = VK_DEBUG_UTILS_MESSAGE_TYPE_GENERAL_BIT_EXT |
        VK_DEBUG_UTILS_MESSAGE_TYPE_VALIDATION_BIT_EXT |
        VK_DEBUG_UTILS_MESSAGE_TYPE_PERFORMANCE_BIT_EXT;
    debugCreateInfo.pfnUserCallback = debugCallback;
    instanceCreateInfo.pNext =
        (VkDebugUtilsMessengerCreateInfoEXT *)&debugCreateInfo;
  }

  // Create the Vulkan instance.
  VkResult res = vkCreateInstance(&instanceCreateInfo, NULL, &app->instance);
  if (res != VK_SUCCESS || app->instance == VK_NULL_HANDLE) {
    fprintf(stderr, "Failed to create Vulkan instance.\n");
    err = CJELLY_APPLICATION_ERROR_INIT_FAILED;
    goto ERROR_RETURN;
  }

<<<<<<< HEAD
  // Create a headless surface for device enumeration.
  VkHeadlessSurfaceCreateInfoEXT headlessCreateInfo = {0};
  headlessCreateInfo.sType = VK_STRUCTURE_TYPE_HEADLESS_SURFACE_CREATE_INFO_EXT;
  headlessCreateInfo.flags = 0;
  headlessCreateInfo.pNext = NULL;

  PFN_vkCreateHeadlessSurfaceEXT pfnCreateHeadlessSurface =
      (PFN_vkCreateHeadlessSurfaceEXT)vkGetInstanceProcAddr(
          app->instance, "vkCreateHeadlessSurfaceEXT");
  if (!pfnCreateHeadlessSurface) {
    fprintf(stderr, "Failed to load vkCreateHeadlessSurfaceEXT.\n");
    err = CJELLY_APPLICATION_ERROR_INIT_FAILED;
    goto ERROR_RETURN;
  }
  res = pfnCreateHeadlessSurface(
      app->instance, &headlessCreateInfo, NULL, &app->headlessSurface);
  if (res != VK_SUCCESS || app->headlessSurface == VK_NULL_HANDLE) {
    fprintf(stderr, "Failed to create headless surface.\n");
    err = CJELLY_APPLICATION_ERROR_INIT_FAILED;
    goto ERROR_RETURN;
  }

=======
>>>>>>> 116e7dec
  // Find out how many physical devices exist.
  uint32_t deviceCount = 0;
  res = vkEnumeratePhysicalDevices(app->instance, &deviceCount, NULL);
  if (res != VK_SUCCESS || deviceCount == 0) {
    fprintf(stderr, "Failed to enumerate physical devices.\n");
    err = CJELLY_APPLICATION_ERROR_INIT_FAILED;
    goto ERROR_RETURN;
  }

  // Allocate memory for the list of physical devices.
  VkPhysicalDevice * physicalDevices =
      malloc(sizeof(VkPhysicalDevice) * deviceCount);
  if (!physicalDevices) {
    fprintf(stderr, "Memory allocation failure for device list.\n");
    goto ERROR_RETURN;
  }

  // Retrieve the list of physical devices.
  res =
      vkEnumeratePhysicalDevices(app->instance, &deviceCount, physicalDevices);
  if (res != VK_SUCCESS) {
    fprintf(stderr, "Failed to retrieve physical devices.\n");
    err = CJELLY_APPLICATION_ERROR_INIT_FAILED;
    goto ERROR_RETURN;
  }

  // Filter physical devices based on required options.
  // At the same time, find the best device based on preferred options.
  VkPhysicalDevice bestPhysicalDevice = VK_NULL_HANDLE;
  int64_t bestScore = INT64_MIN;

  for (uint32_t i = 0; i < deviceCount; i++) {
    VkPhysicalDevice physicalDevice = physicalDevices[i];
    VkPhysicalDeviceProperties properties;
    vkGetPhysicalDeviceProperties(physicalDevice, &properties);

    // Check physical device type requirement (if set).
    if (app->options.requiredDeviceType != CJELLY_DEVICE_TYPE_ANY) {
      if (app->options.requiredDeviceType == CJELLY_DEVICE_TYPE_DISCRETE &&
          properties.deviceType != VK_PHYSICAL_DEVICE_TYPE_DISCRETE_GPU) {
        goto CONTINUE;
      }
      if (app->options.requiredDeviceType == CJELLY_DEVICE_TYPE_INTEGRATED &&
          properties.deviceType != VK_PHYSICAL_DEVICE_TYPE_INTEGRATED_GPU) {
        goto CONTINUE;
      }
    }

    // Check for required queue families.
    uint32_t queueFamilyCount = 0;
    vkGetPhysicalDeviceQueueFamilyProperties(
        physicalDevice, &queueFamilyCount, NULL);
    if (queueFamilyCount == 0) {
      goto CONTINUE;
    }

    VkQueueFamilyProperties * queueFamilies =
        malloc(sizeof(VkQueueFamilyProperties) * queueFamilyCount);
    if (!queueFamilies) {
      fprintf(stderr, "Memory allocation failure for queue family list.\n");
      goto CONTINUE;
    }
    vkGetPhysicalDeviceQueueFamilyProperties(
        physicalDevice, &queueFamilyCount, queueFamilies);

    bool graphicsFound = false;
    bool presentFound = false;
    // bool computeFound = false;

    // Check if the device supports graphics and compute capabilities.
    for (uint32_t j = 0; j < queueFamilyCount; ++j) {
      VkQueueFlags flags = queueFamilies[j].queueFlags;
      if (flags & VK_QUEUE_GRAPHICS_BIT) {
        graphicsFound = true;
      }
      // if (flags & VK_QUEUE_COMPUTE_BIT) {
      //   computeFound = true;
      // }
      presentFound = true; // Assume presentation support for now
    }

    // Free the queue family properties array.
    free(queueFamilies);

    // If required, ensure that at least one graphics and presentation queue are
    // available.
    if (!graphicsFound) {
      goto CONTINUE;
    }
    if (!presentFound) {
      goto CONTINUE;
    }

    // Query memory properties.
    VkPhysicalDeviceMemoryProperties memProps;
    vkGetPhysicalDeviceMemoryProperties(physicalDevice, &memProps);
    uint64_t totalMemory = 0;
    for (uint32_t j = 0; j < memProps.memoryHeapCount; ++j) {
      if (memProps.memoryHeaps[j].flags & VK_MEMORY_HEAP_DEVICE_LOCAL_BIT) {
        totalMemory += memProps.memoryHeaps[j].size;
      }
    }
    uint32_t totalMemoryMB = (uint32_t)(totalMemory / (1024 * 1024));
    if (app->options.requiredGPUMemory > totalMemoryMB) {
      goto CONTINUE;
    }

    // Query the number of available device extensions.
    uint32_t availableExtensionCount = 0;
    VkResult res = vkEnumerateDeviceExtensionProperties(
        physicalDevice, NULL, &availableExtensionCount, NULL);
    if (res != VK_SUCCESS) {
      fprintf(stderr, "Failed to enumerate device extensions.\n");
      goto CONTINUE;
    }

    // Allocate memory for the list of available extensions.
    VkExtensionProperties * availableExtensions =
        malloc(sizeof(VkExtensionProperties) * availableExtensionCount);
    if (!availableExtensions) {
      fprintf(stderr,
          "Memory allocation failure while enumerating device extensions.\n");
      goto CONTINUE;
    }

    // Retrieve the list of available extensions.
    res = vkEnumerateDeviceExtensionProperties(
        physicalDevice, NULL, &availableExtensionCount, availableExtensions);
    if (res != VK_SUCCESS) {
      fprintf(stderr, "Failed to retrieve device extensions.\n");
      goto FREE_AVAILABLE_EXTENSIONS;
    }

    // Print the list of available extensions.
    // printf("Available device extensions:\n");
    // for (uint32_t j = 0; j < availableExtensionCount; ++j) {
    //   printf("  %s\n", availableExtensions[j].extensionName);
    // }

    // For each required extension, check if it is present in the device's list.
    bool extensionsSupported = true;
    for (size_t e = 0; e < app->options.requiredDeviceExtensionCount; ++e) {
      const char * reqExt = app->options.requiredDeviceExtensions[e];
      bool found = false;
      for (uint32_t j = 0; j < availableExtensionCount; ++j) {
        if (strcmp(reqExt, availableExtensions[j].extensionName) == 0) {
          found = true;
          break;
        }
      }
      if (!found) {
        // fprintf(stderr, "Required extension '%s' is not supported.\n",
        // reqExt);
        extensionsSupported = false;
        break;
      }
    }

    if (extensionsSupported) {
      // If we made it this far, the physical device meets the required
      // constraints. Now, we can evaluate the physical device against the
      // preferred options.

      // Calculate the score for this physical device.
      int64_t score = 0;
      if (app->options.preferredDeviceType == CJELLY_DEVICE_TYPE_DISCRETE &&
          properties.deviceType == VK_PHYSICAL_DEVICE_TYPE_DISCRETE_GPU) {
        score += 1000;
      }
      else if (app->options.preferredDeviceType ==
              CJELLY_DEVICE_TYPE_INTEGRATED &&
          properties.deviceType == VK_PHYSICAL_DEVICE_TYPE_INTEGRATED_GPU) {
        score += 500;
      }
      score += (totalMemoryMB - app->options.requiredGPUMemory) / 2;

      // If this device has a higher score, select it as the best device.
      // Note: As long as one device meets the required constraints, we are
      // assured that a valid device will be selected.
      if (score > bestScore) {
        bestScore = score;
        bestPhysicalDevice = physicalDevice;
      }
    }

  FREE_AVAILABLE_EXTENSIONS:
    free(availableExtensions);
  CONTINUE:
    // Continue the loop and evaluate the next device.
    continue;
  }

  // Check if a suitable physical device was found.
  if (bestPhysicalDevice == VK_NULL_HANDLE) {
    fprintf(stderr, "No physical device meets the required constraints.\n");
    err = CJELLY_APPLICATION_ERROR_INVALID_OPTIONS;
    goto ERROR_RETURN;
  }
  app->physicalDevice = bestPhysicalDevice;

  // Create the logical device.
  err = cjelly_application_create_logical_device(app);
  if (err != CJELLY_APPLICATION_ERROR_NONE) {
    fprintf(stderr, "Failed to create logical device.\n");
    goto ERROR_RETURN;
  }

  // Create the command pool.
  err = cjelly_application_create_command_pools(app);
  if (err != CJELLY_APPLICATION_ERROR_NONE) {
    fprintf(stderr, "Failed to create command pool.\n");
    goto ERROR_RETURN;
  }

  // If validation layers are enabled, create the debug messenger.
  if (app->options.enableValidation) {
    // Prepare the debug messenger create info.
    VkDebugUtilsMessengerCreateInfoEXT createInfo = {0};
    createInfo.sType = VK_STRUCTURE_TYPE_DEBUG_UTILS_MESSENGER_CREATE_INFO_EXT;
    createInfo.messageSeverity =
        VK_DEBUG_UTILS_MESSAGE_SEVERITY_WARNING_BIT_EXT |
        VK_DEBUG_UTILS_MESSAGE_SEVERITY_ERROR_BIT_EXT;
    createInfo.messageType = VK_DEBUG_UTILS_MESSAGE_TYPE_GENERAL_BIT_EXT |
        VK_DEBUG_UTILS_MESSAGE_TYPE_VALIDATION_BIT_EXT |
        VK_DEBUG_UTILS_MESSAGE_TYPE_PERFORMANCE_BIT_EXT;
    createInfo.pfnUserCallback = debugCallback;

    // Create the debug messenger.
    if (CreateDebugUtilsMessengerEXT(app->instance, &createInfo, NULL,
            &app->debugMessenger) != VK_SUCCESS) {
      fprintf(stderr, "Failed to set up debug messenger!\n");
      err = CJELLY_APPLICATION_ERROR_INIT_FAILED;
      goto ERROR_RETURN;
    }
  }

  return CJELLY_APPLICATION_ERROR_NONE;

  // Error handling.
ERROR_RETURN:
  // Destroy the list of physical devices.
  if (physicalDevices) {
    free(physicalDevices);
  }

  // Destroy the debug messenger if it was created.
  if (app->debugMessenger != VK_NULL_HANDLE) {
    DestroyDebugUtilsMessengerEXT(app->instance, app->debugMessenger, NULL);
    app->debugMessenger = VK_NULL_HANDLE;
  }

  // Destroy the logical device.
  if (app->logicalDevice != VK_NULL_HANDLE) {
    vkDestroyDevice(app->logicalDevice, NULL);
    app->logicalDevice = VK_NULL_HANDLE;
  }

  // Destroy the Vulkan instance.
  if (app->instance != VK_NULL_HANDLE) {
    vkDestroyInstance(app->instance, NULL);
    app->instance = VK_NULL_HANDLE;
  }

  // Return the error code.
  // For convenience, we return an out-of-memory error if the error code is
  // CJELLY_APPLICATION_ERROR_NONE.
  return err == CJELLY_APPLICATION_ERROR_NONE
      ? CJELLY_APPLICATION_ERROR_OUT_OF_MEMORY
      : err;
}


void cjelly_application_destroy(CJellyApplication * app) {
  if (!app)
    return;

  // Destroy the debug messenger if it was created.
  if (app->debugMessenger != VK_NULL_HANDLE) {
    DestroyDebugUtilsMessengerEXT(app->instance, app->debugMessenger, NULL);
    app->debugMessenger = VK_NULL_HANDLE;
  }

  // Destroy the command pools.
  // If multiple pools are shared (i.e. point to the same handle), ensure that
  // you only destroy them once.
  if (app->graphicsCommandPool != VK_NULL_HANDLE) {
    vkDestroyCommandPool(app->logicalDevice, app->graphicsCommandPool, NULL);
  }
  if (app->transferCommandPool != VK_NULL_HANDLE &&
      app->transferCommandPool != app->graphicsCommandPool) {
    vkDestroyCommandPool(app->logicalDevice, app->transferCommandPool, NULL);
  }
  if (app->computeCommandPool != VK_NULL_HANDLE &&
      app->computeCommandPool != app->graphicsCommandPool &&
      app->computeCommandPool != app->transferCommandPool) {
    vkDestroyCommandPool(app->logicalDevice, app->computeCommandPool, NULL);
  }
  app->graphicsCommandPool = VK_NULL_HANDLE;
  app->transferCommandPool = VK_NULL_HANDLE;
  app->computeCommandPool = VK_NULL_HANDLE;

  // Destroy the logical device.
  if (app->logicalDevice != VK_NULL_HANDLE) {
    vkDestroyDevice(app->logicalDevice, NULL);
    app->logicalDevice = VK_NULL_HANDLE;
  }

  // Destroy the Vulkan instance.
  if (app->instance != VK_NULL_HANDLE) {
    vkDestroyInstance(app->instance, NULL);
  }

  // Destroy the options.
  free_options(&app->options);

  // Free the application name if it was allocated.
  if (app->appName) {
    free(app->appName);
  }
  free(app);
}


CJellyApplicationError cjelly_application_create_logical_device(
    CJellyApplication * app) {
  if (!app || app->physicalDevice == VK_NULL_HANDLE) {
    fprintf(stderr, "Invalid application or physical device not set.\n");
    return CJELLY_APPLICATION_ERROR_INVALID_OPTIONS;
  }

  // Query queue family properties.
  uint32_t queueFamilyCount = 0;
  vkGetPhysicalDeviceQueueFamilyProperties(
      app->physicalDevice, &queueFamilyCount, NULL);
  if (queueFamilyCount == 0) {
    fprintf(stderr, "No queue families found.\n");
    return CJELLY_APPLICATION_ERROR_INIT_FAILED;
  }

  VkQueueFamilyProperties * queueFamilies =
      malloc(sizeof(VkQueueFamilyProperties) * queueFamilyCount);
  if (!queueFamilies) {
    fprintf(stderr, "Memory allocation failure for queue families.\n");
    return CJELLY_APPLICATION_ERROR_OUT_OF_MEMORY;
  }
  vkGetPhysicalDeviceQueueFamilyProperties(
      app->physicalDevice, &queueFamilyCount, queueFamilies);

  // Variables to hold chosen queue family indices.
  int graphicsFamily = -1;
  int transferFamily = -1;
  int computeFamily = -1;

  // Loop through queue families and select candidates.
  for (uint32_t i = 0; i < queueFamilyCount; ++i) {
    VkQueueFlags flags = queueFamilies[i].queueFlags;

    // For graphics: require VK_QUEUE_GRAPHICS_BIT.
    // Presentation support will be checked when actual surfaces are created.
    if (graphicsFamily < 0 && (flags & VK_QUEUE_GRAPHICS_BIT)) {
      graphicsFamily = i;
    }

    // For transfer: prefer a queue that supports transfer only.
    if (transferFamily < 0 && (flags & VK_QUEUE_TRANSFER_BIT)) {
      if (!(flags & VK_QUEUE_GRAPHICS_BIT) && !(flags & VK_QUEUE_COMPUTE_BIT)) {
        transferFamily = i;
      }
    }

    // For compute: require VK_QUEUE_COMPUTE_BIT; prefer one that doesn't
    // support graphics.
    if (computeFamily < 0 && (flags & VK_QUEUE_COMPUTE_BIT)) {
      if (!(flags & VK_QUEUE_GRAPHICS_BIT)) {
        computeFamily = i;
      }
    }
  }
  free(queueFamilies);

  // Fallback: if a dedicated transfer queue wasn't found, use the graphics
  // queue.
  if (transferFamily < 0) {
    transferFamily = graphicsFamily;
  }
  // Fallback: if a dedicated compute queue wasn't found, use the graphics
  // queue.
  if (computeFamily < 0) {
    computeFamily = graphicsFamily;
  }

  // Build an array of unique queue families to be used for device creation.
  VkDeviceQueueCreateInfo queueCreateInfos[3];
  uint32_t queueCreateInfoCount = 0;
  int usedFamilies[3];
  int usedCount = 0;

  // Macro to add a queue family only once.
#define ADD_QUEUE_INFO(family)                                                 \
  do {                                                                         \
    bool alreadyAdded = false;                                                 \
    for (int i = 0; i < usedCount; ++i) {                                      \
      if (usedFamilies[i] == (family)) {                                       \
        alreadyAdded = true;                                                   \
        break;                                                                 \
      }                                                                        \
    }                                                                          \
    if (!alreadyAdded) {                                                       \
      float priority = 1.0f;                                                   \
      queueCreateInfos[queueCreateInfoCount].sType =                           \
          VK_STRUCTURE_TYPE_DEVICE_QUEUE_CREATE_INFO;                          \
      queueCreateInfos[queueCreateInfoCount].queueFamilyIndex = (family);      \
      queueCreateInfos[queueCreateInfoCount].queueCount = 1;                   \
      queueCreateInfos[queueCreateInfoCount].pQueuePriorities = &priority;     \
      usedFamilies[usedCount++] = (family);                                    \
      queueCreateInfoCount++;                                                  \
    }                                                                          \
  } while (0)

  ADD_QUEUE_INFO(graphicsFamily);
  ADD_QUEUE_INFO(transferFamily);
  ADD_QUEUE_INFO(computeFamily);
#undef ADD_QUEUE_INFO

  VkDeviceCreateInfo deviceCreateInfo = {0};
  deviceCreateInfo.sType = VK_STRUCTURE_TYPE_DEVICE_CREATE_INFO;
  deviceCreateInfo.queueCreateInfoCount = queueCreateInfoCount;
  deviceCreateInfo.pQueueCreateInfos = queueCreateInfos;

  // Enable the required extensions specified in the application options.
  deviceCreateInfo.enabledExtensionCount =
      app->options.requiredDeviceExtensionCount;
  deviceCreateInfo.ppEnabledExtensionNames =
      app->options.requiredDeviceExtensions;

  // Finally, create the logical device.
  VkResult result = vkCreateDevice(
      app->physicalDevice, &deviceCreateInfo, NULL, &app->logicalDevice);
  if (result != VK_SUCCESS) {
    fprintf(stderr, "Failed to create logical device. VkResult: %d\n", result);
    return CJELLY_APPLICATION_ERROR_INIT_FAILED;
  }

  // Retrieve the queues.
  vkGetDeviceQueue(app->logicalDevice, graphicsFamily, 0, &app->graphicsQueue);
  vkGetDeviceQueue(app->logicalDevice, transferFamily, 0, &app->transferQueue);
  vkGetDeviceQueue(app->logicalDevice, computeFamily, 0, &app->computeQueue);

  return CJELLY_APPLICATION_ERROR_NONE;
}


CJellyApplicationError cjelly_application_create_command_pools(
    CJellyApplication * app) {

  if (!app || app->logicalDevice == VK_NULL_HANDLE) {
    fprintf(stderr, "Invalid application or logical device not set.\n");
    return CJELLY_APPLICATION_ERROR_INVALID_OPTIONS;
  }

  VkCommandPoolCreateInfo poolInfo = {0};
  poolInfo.sType = VK_STRUCTURE_TYPE_COMMAND_POOL_CREATE_INFO;
  poolInfo.flags = VK_COMMAND_POOL_CREATE_RESET_COMMAND_BUFFER_BIT;

  VkResult result;

  // Create the graphics command pool.
  poolInfo.queueFamilyIndex = app->graphicsQueueFamilyIndex;
  result = vkCreateCommandPool(
      app->logicalDevice, &poolInfo, NULL, &app->graphicsCommandPool);
  if (result != VK_SUCCESS) {
    fprintf(stderr, "Failed to create graphics command pool. VkResult: %d\n",
        result);
    return CJELLY_APPLICATION_ERROR_INIT_FAILED;
  }

  // Create the transfer command pool.
  // If the transfer queue is in the same family as graphics, reuse the graphics
  // pool.
  if (app->transferQueueFamilyIndex == app->graphicsQueueFamilyIndex) {
    app->transferCommandPool = app->graphicsCommandPool;
  }
  else {
    poolInfo.queueFamilyIndex = app->transferQueueFamilyIndex;
    result = vkCreateCommandPool(
        app->logicalDevice, &poolInfo, NULL, &app->transferCommandPool);
    if (result != VK_SUCCESS) {
      fprintf(stderr, "Failed to create transfer command pool. VkResult: %d\n",
          result);
      return CJELLY_APPLICATION_ERROR_INIT_FAILED;
    }
  }

  // Create the compute command pool.
  // If the compute queue is in the same family as graphics or transfer, reuse
  // that pool.
  if (app->computeQueueFamilyIndex == app->graphicsQueueFamilyIndex) {
    app->computeCommandPool = app->graphicsCommandPool;
  }
  else if (app->computeQueueFamilyIndex == app->transferQueueFamilyIndex) {
    app->computeCommandPool = app->transferCommandPool;
  }
  else {
    poolInfo.queueFamilyIndex = app->computeQueueFamilyIndex;
    result = vkCreateCommandPool(
        app->logicalDevice, &poolInfo, NULL, &app->computeCommandPool);
    if (result != VK_SUCCESS) {
      fprintf(stderr, "Failed to create compute command pool. VkResult: %d\n",
          result);
      return CJELLY_APPLICATION_ERROR_INIT_FAILED;
    }
  }

  return CJELLY_APPLICATION_ERROR_NONE;
}<|MERGE_RESOLUTION|>--- conflicted
+++ resolved
@@ -532,31 +532,6 @@
     goto ERROR_RETURN;
   }
 
-<<<<<<< HEAD
-  // Create a headless surface for device enumeration.
-  VkHeadlessSurfaceCreateInfoEXT headlessCreateInfo = {0};
-  headlessCreateInfo.sType = VK_STRUCTURE_TYPE_HEADLESS_SURFACE_CREATE_INFO_EXT;
-  headlessCreateInfo.flags = 0;
-  headlessCreateInfo.pNext = NULL;
-
-  PFN_vkCreateHeadlessSurfaceEXT pfnCreateHeadlessSurface =
-      (PFN_vkCreateHeadlessSurfaceEXT)vkGetInstanceProcAddr(
-          app->instance, "vkCreateHeadlessSurfaceEXT");
-  if (!pfnCreateHeadlessSurface) {
-    fprintf(stderr, "Failed to load vkCreateHeadlessSurfaceEXT.\n");
-    err = CJELLY_APPLICATION_ERROR_INIT_FAILED;
-    goto ERROR_RETURN;
-  }
-  res = pfnCreateHeadlessSurface(
-      app->instance, &headlessCreateInfo, NULL, &app->headlessSurface);
-  if (res != VK_SUCCESS || app->headlessSurface == VK_NULL_HANDLE) {
-    fprintf(stderr, "Failed to create headless surface.\n");
-    err = CJELLY_APPLICATION_ERROR_INIT_FAILED;
-    goto ERROR_RETURN;
-  }
-
-=======
->>>>>>> 116e7dec
   // Find out how many physical devices exist.
   uint32_t deviceCount = 0;
   res = vkEnumeratePhysicalDevices(app->instance, &deviceCount, NULL);
