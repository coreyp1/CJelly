<<<<<<< HEAD
#include <stdio.h>
#include <stdlib.h>
#include <stdint.h>
=======
#define _POSIX_C_SOURCE 199309L
#include <stdint.h>
#include <stdio.h>
#include <stdlib.h>

#include <cjelly/application.h>

// #include <cjelly/format/3d/obj.h>
// #include <cjelly/format/3d/mtl.h>
#include <cjelly/format/image.h>
#include <cjelly/format/image/bmp.h>

#ifdef _WIN32
#include <stdint.h>
#include <windows.h>
uint64_t getCurrentTimeInMilliseconds(void) {
  LARGE_INTEGER frequency;
  LARGE_INTEGER counter;
  QueryPerformanceFrequency(&frequency);
  QueryPerformanceCounter(&counter);
  return (uint64_t)((counter.QuadPart * 1000LL) / frequency.QuadPart);
}
#else
#include <stdint.h>
#include <time.h>
uint64_t getCurrentTimeInMilliseconds(void) {
  struct timespec ts;
  clock_gettime(CLOCK_MONOTONIC, &ts);
  return (uint64_t)ts.tv_sec * 1000ULL + ts.tv_nsec / 1000000ULL;
}
#endif
>>>>>>> 4bbe83aa

#include <cjelly/cjelly.h>


void renderSquare(CJellyWindow * win) {
  drawFrameForWindow(win);
}

int main(void) {
<<<<<<< HEAD
  #ifdef _WIN32
=======
#ifdef _WIN32
>>>>>>> 4bbe83aa
  // Windows: hInstance is set in createPlatformWindow.
#else
  // Linux: Open X display.
  display = XOpenDisplay(NULL);
  if (!display) {
    fprintf(stderr, "Failed to open X display\n");
    exit(EXIT_FAILURE);
  }
#endif

<<<<<<< HEAD
  // Create two windows.
  CJellyWindow win1, win2;
  createPlatformWindow(&win1, "Vulkan Square - Window 1", WIDTH, HEIGHT);
  createPlatformWindow(&win2, "Vulkan Square - Window 2", WIDTH, HEIGHT);

  // Global Vulkan initialization.
  initVulkanGlobal();

  // For each window, create the per-window Vulkan objects.
  createSurfaceForWindow(&win1);
  createSwapChainForWindow(&win1);
  createImageViewsForWindow(&win1);
  createFramebuffersForWindow(&win1);
  createCommandBuffersForWindow(&win1);
  createSyncObjectsForWindow(&win1);

  createSurfaceForWindow(&win2);
  createSwapChainForWindow(&win2);
  createImageViewsForWindow(&win2);
  createFramebuffersForWindow(&win2);
  createCommandBuffersForWindow(&win2);
  createSyncObjectsForWindow(&win2);

  // Main render loop.
  while (!shouldClose) {
    processWindowEvents();
    drawFrameForWindow(&win1);
    drawFrameForWindow(&win2);
  }
  vkDeviceWaitIdle(device);

  // Clean up per-window resources.
  cleanupWindow(&win1);
  cleanupWindow(&win2);

  // Clean up global Vulkan resources.
  cleanupVulkanGlobal();
=======
  CJellyApplication * app = NULL;
  CJellyApplicationError err = cjelly_application_create(
      &app, "Vulkan Square", VK_MAKE_VERSION(1, 0, 0));
  if (err != CJELLY_APPLICATION_ERROR_NONE) {
    fprintf(stderr, "Failed to create CJelly application: %d\n", err);
    return EXIT_FAILURE;
  }
  // Set up the application options.
  // cjelly_application_set_required_vulkan_version(app, VK_API_VERSION_1_0);
  // cjelly_application_set_required_gpu_memory(app, 2048);
  // cjelly_application_set_device_type(app, CJELLY_DEVICE_TYPE_DISCRETE, true);


  // Initialize the application.
  err = cjelly_application_init(app);
  if (err != CJELLY_APPLICATION_ERROR_NONE) {
    fprintf(stderr, "Failed to initialize CJelly application: %d\n", err);
    return EXIT_FAILURE;
  }

  // Destroy the application.
  cjelly_application_destroy(app);
  app = NULL;

  //   // Create two windows.
  //   CJellyWindow win1 = {0}, win2 = {0};

  //   win1.renderCallback = renderSquare;
  //   win1.updateMode = CJELLY_UPDATE_MODE_FIXED;
  //   win1.fixedFramerate = 60;

  //   win2.renderCallback = renderSquare;
  //   win2.updateMode = CJELLY_UPDATE_MODE_EVENT_DRIVEN;

  //   createPlatformWindow(&win1, "Vulkan Square - Window 1", WIDTH, HEIGHT);
  //   createPlatformWindow(&win2, "Vulkan Square - Window 2", WIDTH, HEIGHT);

  //   // Global Vulkan initialization.
  //   initVulkanGlobal();

  //   // For each window, create the per-window Vulkan objects.
  //   createSurfaceForWindow(&win1);
  //   createSwapChainForWindow(&win1);
  //   createImageViewsForWindow(&win1);
  //   createFramebuffersForWindow(&win1);
  //   createCommandBuffersForWindow(&win1);
  //   createSyncObjectsForWindow(&win1);

  //   createSurfaceForWindow(&win2);
  //   createSwapChainForWindow(&win2);
  //   createImageViewsForWindow(&win2);
  //   createFramebuffersForWindow(&win2);
  //   createTexturedCommandBuffersForWindow(&win2);
  //   createSyncObjectsForWindow(&win2);

  //   // Main render loop.
  //   CJellyWindow * windows[] = {&win1, &win2};
  //   while (!shouldClose) {
  //     processWindowEvents();
  //     uint64_t currentTime = getCurrentTimeInMilliseconds();

  //     for (int i = 0; i < 2; ++i) {
  //       CJellyWindow * win = windows[i];
  //       // Update window 1 independently:
  //       switch (win->updateMode) {
  //       case CJELLY_UPDATE_MODE_VSYNC:
  //         // For VSync mode, the present call (with FIFO) will throttle
  //         rendering. if (win->renderCallback) {
  //           win->renderCallback(win);
  //         }
  //         break;
  //       case CJELLY_UPDATE_MODE_FIXED:
  //         // In fixed mode, only render if it’s time for the next frame.
  //         if (currentTime >= win->nextFrameTime) {
  //           if (win->renderCallback) {
  //             win->renderCallback(win);
  //           }
  //           win->nextFrameTime = currentTime + (1000 / win->fixedFramerate);
  //         }
  //         break;
  //       case CJELLY_UPDATE_MODE_EVENT_DRIVEN:
  //         // In event-driven mode, only render when needed.
  //         if (win->needsRedraw) {
  //           if (win->renderCallback) {
  //             win->renderCallback(win);
  //           }
  //           win->needsRedraw = 0;
  //         }
  //         break;
  //       }
  //     }

  //     // Sleep for a short duration to avoid busy waiting.
  // #ifdef _WIN32
  //     Sleep(1);
  // #else
  //     struct timespec req = {0, 1000000}; // 1 millisecond
  //     nanosleep(&req, NULL);
  // #endif
  //   }
  //   vkDeviceWaitIdle(device);

  //   // Clean up per-window resources.
  //   cleanupWindow(&win1);
  //   cleanupWindow(&win2);

  //   // Clean up global Vulkan resources.
  //   cleanupVulkanGlobal();
>>>>>>> 4bbe83aa

#ifndef _WIN32
  XCloseDisplay(display);
#endif
  return 0;
}<|MERGE_RESOLUTION|>--- conflicted
+++ resolved
@@ -1,8 +1,3 @@
-<<<<<<< HEAD
-#include <stdio.h>
-#include <stdlib.h>
-#include <stdint.h>
-=======
 #define _POSIX_C_SOURCE 199309L
 #include <stdint.h>
 #include <stdio.h>
@@ -34,7 +29,6 @@
   return (uint64_t)ts.tv_sec * 1000ULL + ts.tv_nsec / 1000000ULL;
 }
 #endif
->>>>>>> 4bbe83aa
 
 #include <cjelly/cjelly.h>
 
@@ -44,11 +38,7 @@
 }
 
 int main(void) {
-<<<<<<< HEAD
-  #ifdef _WIN32
-=======
 #ifdef _WIN32
->>>>>>> 4bbe83aa
   // Windows: hInstance is set in createPlatformWindow.
 #else
   // Linux: Open X display.
@@ -59,45 +49,6 @@
   }
 #endif
 
-<<<<<<< HEAD
-  // Create two windows.
-  CJellyWindow win1, win2;
-  createPlatformWindow(&win1, "Vulkan Square - Window 1", WIDTH, HEIGHT);
-  createPlatformWindow(&win2, "Vulkan Square - Window 2", WIDTH, HEIGHT);
-
-  // Global Vulkan initialization.
-  initVulkanGlobal();
-
-  // For each window, create the per-window Vulkan objects.
-  createSurfaceForWindow(&win1);
-  createSwapChainForWindow(&win1);
-  createImageViewsForWindow(&win1);
-  createFramebuffersForWindow(&win1);
-  createCommandBuffersForWindow(&win1);
-  createSyncObjectsForWindow(&win1);
-
-  createSurfaceForWindow(&win2);
-  createSwapChainForWindow(&win2);
-  createImageViewsForWindow(&win2);
-  createFramebuffersForWindow(&win2);
-  createCommandBuffersForWindow(&win2);
-  createSyncObjectsForWindow(&win2);
-
-  // Main render loop.
-  while (!shouldClose) {
-    processWindowEvents();
-    drawFrameForWindow(&win1);
-    drawFrameForWindow(&win2);
-  }
-  vkDeviceWaitIdle(device);
-
-  // Clean up per-window resources.
-  cleanupWindow(&win1);
-  cleanupWindow(&win2);
-
-  // Clean up global Vulkan resources.
-  cleanupVulkanGlobal();
-=======
   CJellyApplication * app = NULL;
   CJellyApplicationError err = cjelly_application_create(
       &app, "Vulkan Square", VK_MAKE_VERSION(1, 0, 0));
@@ -206,7 +157,6 @@
 
   //   // Clean up global Vulkan resources.
   //   cleanupVulkanGlobal();
->>>>>>> 4bbe83aa
 
 #ifndef _WIN32
   XCloseDisplay(display);
